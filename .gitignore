--- conflicted
+++ resolved
@@ -168,10 +168,8 @@
 dev.ipynb
 dev.py
 credentials/
-<<<<<<< HEAD
+local_data/
+
 
 # all files / folders that start with "local"
-local*
-=======
-local_data/
->>>>>>> c473b9c4
+local*